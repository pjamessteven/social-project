--- conflicted
+++ resolved
@@ -5,14 +5,10 @@
 /postgres-data
 /redis-data
 /storage
-<<<<<<< HEAD
-qdrant-storage.zip
-=======
 /postgres-data
 /qdrant-storage.zip
 # python env
 /env
->>>>>>> 6cf52b77
 
 checkpoint*.json
 # dependencies
