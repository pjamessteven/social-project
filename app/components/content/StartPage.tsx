"use server";

import { isBot } from "@/app/lib/isBot";
import { slugify } from "@/app/lib/utils";
import {
  BookOpen,
  ExternalLink,
  FileText,
  Heart,
  Settings,
  Users,
  Youtube,
} from "lucide-react";
import { headers } from "next/headers";
import Image from "next/image";
import Link from "next/link";
import {
  Accordion,
  AccordionContent,
  AccordionItem,
  AccordionTrigger,
} from "../ui/accordion";
import AffirmAnimation from "../ui/affirm-animation";
import { Button } from "../ui/button";
import CompareAnimation from "../ui/compare-animation";
import LizardAnimation from "../ui/lizard-animation";
import DonationCard from "./DonationCard";
import { QuestionCategories } from "./QuestionCategories";
import { QuestionTabs } from "./QuestionTabs";
import RedditEmbeds from "./RedditEmbeds";

export async function StartPage({
  className,
  mode,
  searchParams,
}: {
  className?: string;
  mode: "affirm" | "detrans" | "compare";
  searchParams?: { [key: string]: string | string[] | undefined };
}) {
  const isDev = process.env.NODE_ENV === "development";

  const ua = (await headers()).get("user-agent");
  const bot = isBot(ua);

  return (
    <>
      <div className="relative flex flex-col pb-[88px]">
        <h1 className="z-10 mt-[20vh] text-3xl font-bold sm:text-4xl">
          <div className="text-muted-foreground opacity-30 dark:opacity-80">
            {mode === "detrans"
              ? "detrans.ai"
              : mode === "affirm"
                ? "genderaffirming.ai"
                : "detrans.ai + genderaffirming.ai"}
          </div>
          {/*Come and join us in the real world.*/}
          {mode === "detrans"
            ? "Talk to 50,000+ Detransitioners"
            : mode == "affirm"
              ? "Talk to 600,000+ Trans People"
              : "Compare Perspectives"}
          {
            <div className="text-muted-foreground opacity-30 dark:opacity-80">
              {mode === "detrans"
                ? "Support, advice and knowledge."
                : mode == "affirm"
                  ? "Infinite affirmation & validation"
                  : "See Both Sides"}
            </div>
          }
        </h1>

        {mode === "detrans" && (
          <div className="mt-8 hidden sm:block">
            <div className="grid grid-cols-2 gap-3 sm:grid-cols-3 lg:grid-cols-3">
              <Link href="/videos">
                <Button
                  variant="secondary"
                  className="h-auto w-full flex-row items-center gap-2 rounded-xl p-4"
                >
                  <Youtube className="h-4 w-4" />
                  <span className="text-sm font-medium">Personal Videos</span>
                </Button>
              </Link>
              <Link href="/stories">
                <Button
                  variant="secondary"
                  className="h-auto w-full flex-row items-center gap-2 rounded-xl p-4"
                >
                  <Users className="h-4 w-4" />
                  <span className="text-sm font-medium">
                    Stories
                    <span className="hidden sm:inline"> & Timelines</span>
                  </span>
                </Button>
              </Link>
              <Link href="/support">
                <Button
                  variant="secondary"
                  className="h-auto w-full flex-row items-center gap-2 rounded-xl p-4"
                >
                  <Heart className="h-4 w-4" />
                  <span className="text-sm font-medium">Help & Support</span>
                </Button>
              </Link>
              <Link href="/definitions">
                <Button
                  variant="secondary"
                  className="h-auto w-full flex-row items-center gap-2 rounded-xl p-4"
                >
                  <FileText className="h-4 w-4" />
                  <span className="text-sm font-medium">Definitions</span>
                </Button>
              </Link>
              <Link href="/studies">
                <Button
                  variant="secondary"
                  className="h-auto w-full flex-row items-center gap-2 rounded-xl p-4"
                >
                  <BookOpen className="h-4 w-4" />
                  <span className="hidden text-sm font-medium sm:inline">
                    Academic Studies
                  </span>
                  <span className="text-sm font-medium sm:hidden">Studies</span>
                </Button>
              </Link>

              <Link href={mode == "detrans" ? "/prompts" : "/affirm/prompts"}>
                <Button
                  variant="secondary"
                  className="h-auto w-full flex-row items-center gap-2 rounded-xl p-4"
                >
                  <Settings className="h-4 w-4" />
                  <span className="text-sm font-medium">How It Works</span>
                </Button>
              </Link>
            </div>
          </div>
        )}

        <div className="mt-8 w-full">
          <div className="w-full border-t" />
          <div className="mt-1 w-full border-t" />
          <div className="mt-1 w-full border-t" />
        </div>
        {mode === "detrans" && (
          <div className="absolute top-0 right-0 z-0 w-[170px] rotate-15 sm:top-8 sm:-right-32 sm:w-[220px]">
            <LizardAnimation />
            <div className="absolute inset-0 dark:bg-black/20"></div>
          </div>
        )}
        {mode === "compare" && (
          <div className="absolute top-8 right-8 z-0 w-[160px] rotate-45 sm:top-8 sm:-right-24 sm:w-[220px]">
            <CompareAnimation />
            <div className="absolute inset-0 dark:bg-black/20"></div>
          </div>
        )}

        {mode === "affirm" && (
          <div className="absolute top-0 right-0 z-0 w-[180px] rotate-15 sm:top-8 sm:right-0 sm:w-[220px]">
            <AffirmAnimation />
            <div className="absolute inset-0 dark:bg-black/20"></div>
          </div>
        )}
        {mode === "detrans" ? (
          <div className="">
            <div className="prose dark:prose-invert prose-base border- z-10 mt-4 max-w-full pt-4">
              <div className="flex w-full justify-end">
                <div className="text-background mb-0 max-w-xs rounded-tl-xl rounded-br-xl rounded-bl-xl bg-black px-4 py-2 sm:max-w-lg dark:bg-white">
                  Hello! What's a detransitioner?
                </div>
              </div>
              <p className="mt-8">
                Hi there! I'm detrans.ai - the collective consciousness of
                detransitioners 🦎
              </p>
              <p>
                A detransitioner is an ex-transgender person who transitioned
                socially or medically, but has since stopped identifying as
                transgender and may have reversed aspects of their transition.
              </p>
              <p>
                I observe the reasons, patterns and truths of why people adopt,
                inhabit, and ultimately move on from gender identities. My
                purpose is to share this knowledge to help deconstruct gender
                concepts and to promote holistic, non-medical approaches to healing
                gender dysphoria.
              </p>
              <p>Could you let me know how I can help?</p>

              <div className="grid gap-1">
                                                <Link
                  prefetch={false}
                  href={
                    "/chat/?starter=" +
                    slugify(
                      "Why do detrans people use the lizard to represent themselves online?",
                    )
                  }
                  className="no-underline"
                >
                  <div
                    className={"flex flex-row items-center border-b pt-1 pb-2"}
                  >
                    <div className="text-muted-foreground hover:text-primary flex cursor-pointer flex-row items-start italic transition-colors">
                      <span className="mr-2 whitespace-nowrap">{"->"}</span>
                      <span className="pr-2">
                        I pardon my ignorance, but what's up with the lizards?
                      </span>
                    </div>
                  </div>
                </Link>
                <Link
                  prefetch={false}
                  href={
                    "/chat/?starter=" +
                    slugify(
                      "I'm questioning my gender identity and I think I might be trans",
                    )
                  }
                  className="no-underline"
                >
                  <div
                    className={"flex flex-row items-center border-b pt-1 pb-2"}
                  >
                    <div className="text-muted-foreground hover:text-primary flex cursor-pointer flex-row items-start italic transition-colors">
                      <span className="mr-2 whitespace-nowrap">{"->"}</span>
                      <span className="pr-2">
                        I'm questioning my gender identity and I think I might
                        be trans
                      </span>
                    </div>
                  </div>
                </Link>
                <Link
                  prefetch={false}
                  href={
                    "/chat/?starter=" +
                    slugify(
                      "I currently identify as trans and I'm thinking about detransitioning",
                    )
                  }
                  className="no-underline"
                >
                  <div
                    className={"flex flex-row items-center border-b pt-1 pb-2"}
                  >
                    <div className="text-muted-foreground hover:text-primary flex cursor-pointer flex-row items-start italic transition-colors">
                      <span className="mr-2 whitespace-nowrap">{"->"}</span>
                      <span className="pr-2">
                        I currently identify as trans and I'm thinking about
                        detransitioning
                      </span>
                    </div>
                  </div>
                </Link>
                <Link
                  prefetch={false}
                  href={
                    "/chat/?starter=" +
                    slugify(
                      "I'm a parent, family member, or friend of someone who is transitioning",
                    )
                  }
                  className="no-underline"
                >
                  <div
                    className={"flex flex-row items-center border-b pt-1 pb-2"}
                  >
                    <div className="text-muted-foreground hover:text-primary flex cursor-pointer flex-row items-start italic transition-colors">
                      <span className="mr-2 whitespace-nowrap">{"->"}</span>
                      <span className="pr-2">
                        I'm a parent, family member, or friend of someone who is
                        transitioning
                      </span>
                    </div>
                  </div>
                </Link>
                {/*
                <Link
                  prefetch={false}
                  href={
                    "/chat/?starter=" +
                    slugify(
                      "I'm a researcher studying gender identity and detransition experiences",
                    )
                  }
                  className="no-underline"
                >
                  <div
                    className={"flex flex-row items-center border-b pt-1 pb-2"}
                  >
                    <div className="text-muted-foreground hover:text-primary flex cursor-pointer flex-row items-start italic transition-colors">
                      <span className="mr-2 whitespace-nowrap">{"->"}</span>
                      <span className="pr-2">
                        I'm a researcher studying gender identity and
                        detransition experiences
                      </span>
                    </div>
                  </div>
                </Link>
                 */}
                <Link
                  prefetch={false}
                  href={
                    "/chat/?starter=" +
                    slugify(
                      "I'm seeking to understand the complex reasons behind gender identity adoption, and how they might differ between males and females.",
                    )
                  }
                  className="no-underline"
                >
                  <div
                    className={"flex flex-row items-center border-b pt-1 pb-2"}
                  >
                    <div className="text-muted-foreground hover:text-primary flex cursor-pointer flex-row items-start italic transition-colors">
                      <span className="mr-2 whitespace-nowrap">{"->"}</span>
                      <span className="pr-2">
                        I'm seeking to understand the complex reasons behind
                        gender identity adoption
                      </span>
                    </div>
                  </div>
                </Link>
                <Link
                  prefetch={false}
                  href={
                    "/chat/?starter=" +
                    slugify(
                      "I want to learn about the struggles and challenges that detransitioners face",
                    )
                  }
                  className="no-underline"
                >
                  <div
                    className={"flex flex-row items-center border-b pt-1 pb-2"}
                  >
                    <div className="text-muted-foreground hover:text-primary flex cursor-pointer flex-row items-start italic transition-colors">
                      <span className="mr-2 whitespace-nowrap">{"->"}</span>
                      <span className="pr-2">
                        I want to learn about the struggles and challenges that
                        detransitioners face
                      </span>
                    </div>
                  </div>
                </Link>
                <Link
                  prefetch={false}
                  href={
                    "/chat/?starter=" +
                    slugify(
                      "I want you to debunk and expose all of the misinformation and lies that have been spread about detransitioners, in as much depth as possible.",
                    )
                  }
                  className="no-underline"
                >
                  <div
                    className={"flex flex-row items-center border-b pt-1 pb-2"}
                  >
                    <div className="text-muted-foreground hover:text-primary flex cursor-pointer flex-row items-start italic transition-colors">
                      <span className="mr-2 whitespace-nowrap">{"->"}</span>
                      <span className="pr-2">
                        I want you to debunk the misinformation and lies spread
                        about detransitioners
                      </span>
                    </div>
                  </div>
                </Link>
                                <Link
                  prefetch={false}
                  href={
                    "/chat/?starter=" +
                    slugify(
                      "Is sexual attraction and identity innate or if it can change over time? Can people buy into sexual identities (the same way as people buy into gender identities), and can they become traps in the same way?",
                    )
                  }
                  className="no-underline"
                >
                  <div
                    className={"flex flex-row items-center border-b pt-1 pb-2"}
                  >
                    <div className="text-muted-foreground hover:text-primary flex cursor-pointer flex-row items-start italic transition-colors">
                      <span className="mr-2 whitespace-nowrap">{"->"}</span>
                      <span className="pr-2">
                        I'm wondering if sexual attraction and identity can also change over time
                      </span>
                    </div>
                  </div>
                </Link>

              </div>

              {/* 
              <p>
                A detransitioner is someone who used to identify as transgender.
                Since 2011, gender dysphoria diagnosises{" "}
                <a
                  href="https://pmc.ncbi.nlm.nih.gov/articles/PMC12320607/"
                  target="_blank"
                  className="underline"
                >
                  are up 50-fold
                </a>{" "}
                (5000%) in the UK. Young women are increasingly overrepresented
                in these statistics. Meanwhile, a growing
                number of people are healing,
                detransitioning and sharing their experiences. These people call
                themselves detrans, and they use the lizard emoji as a symbol of regeneration and healing.
              </p>
              <div className="flex w-full justify-end pt-2">
                <div className="text-background max-w-xs rounded-tl-xl rounded-br-xl rounded-bl-xl bg-black px-4 py-2 sm:max-w-lg dark:bg-white">
                  What is detrans.ai and what is it good for?
                </div>
              </div>
              <p>
                <b>detrans.ai</b> answers questions about gender from a detrans
                perspective by finding relevant experiences from the
                <span>
                  {" "}
                  <a
                    href="https://reddit.com/r/detrans"
                    target="_blank"
                    className="underline"
                  >
                    /r/detrans
                  </a>{" "}
                  community on Reddit.{" "}
                </span>
                This produces helpful and insightful responses that help users
                understand why some people adopt, inhabit, and let go of gender
                identities, and how these experiences shape one’s relationship
                with self, body and the world. 
              </p>
              <p>
                Use <b>detrans.ai</b> if you are thinking about transitioning, as a
                virtual gender therapist, for detransition help and advice,  or simply as a research tool. You can
                also compare trans and detrans perspectives on the{" "}
                <Link prefetch={false} href={"/compare"} className="underline">
                  compare
                </Link>{" "}
                page.
                <br className="hidden " /> If this website helped you,{" "}
                <Link prefetch={false} href={"/contact"} className="underline">
                  please let me know!
                </Link>
              </p>
              */}
            </div>
          </div>
        ) : mode === "affirm" ? (
          <div className="prose dark:prose-invert mt-8 max-w-full text-base">
            <div className="flex w-full justify-end">
              <div className="text-background max-w-xs rounded-tl-xl rounded-br-xl rounded-bl-xl bg-black px-4 py-2 sm:max-w-lg dark:bg-white">
                What is a genderaffirming.ai and what is this good for?
              </div>
            </div>
            <p>
              <b>genderaffirming.ai</b> will affirm your gender identity.
              It&apos;s powered by insights directly from the online trans
              community -{" "}
              <a
                href="https://reddit.com/r/mtf"
                target="_blank"
                className="underline"
              >
                /r/mtf
              </a>{" "}
              and{" "}
              <a
                href="https://reddit.com/r/ftm"
                target="_blank"
                className="underline"
              >
                /r/ftm
              </a>
              . You can use <b>genderaffirming.ai</b> as your own personal
              gender-affirming AI therapist, or to simply explore concepts and
              ideas from a trans perspective.{" "}
            </p>
            <p>
              Please be aware that this site only includes gender-affirming
              perspectives from people who identify as transgender MTF or FTM.
              If you would like to explore topics through the lens of those who
              have detransitioned, see{" "}
              <a
                href="https://detrans.ai"
                target="_blank"
                className="underline"
              >
                <span>detrans.ai</span>
              </a>
              <ExternalLink className="mb-1 ml-1 inline h-3 w-3" />
            </p>
          </div>
        ) : (
          <div className="prose dark:prose-invert mt-8 max-w-full text-base">
            <p>
              Two distinct ways of thinking about gender now exist side-by-side.
              The mainstream trans perspective sees gender identity as innate
              and transition as the only ethical path to well-being. The
              gender-critical detrans perspective sees gender as a social
              script, believes dysphoria can ease without medical steps, and
              advocates for non-conformity over stereotypes. Most mainstream
              voices - including ChatGPT - speak and give advice only from the
              first perspective.
            </p>
            <p>
              <a
                href="https://genderaffirming.ai"
                target="_blank"
                className="underline"
              >
                <b>genderaffirming.ai</b>
              </a>{" "}
              will affirm and validate your gender identity. It uses OpenAI's{" "}
              <i>gpt-4o</i> model, which has safety guard-rails on gender
              topics. It integrates human experiences and insights from the
              online trans community -{" "}
              <a
                href="https://reddit.com/r/mtf"
                target="_blank"
                className="underline"
              >
                /r/mtf
              </a>{" "}
              and{" "}
              <a
                href="https://reddit.com/r/ftm"
                target="_blank"
                className="underline"
              >
                /r/ftm
              </a>
              .
            </p>
            <p>
              <a
                href="https://detrans.ai"
                target="_blank"
                className="underline"
              >
                <b>detrans.ai</b>
              </a>{" "}
              provides a more critical view of gender as it answers questions
              from a detrans perspective. It uses the Chinese{" "}
              <i>kimi-k2-instruct</i> model to reduce Western political bias. It
              integrates thoughts and experiences from the online
              <span>
                {" "}
                <a
                  href="https://reddit.com/r/detrans"
                  target="_blank"
                  className="underline"
                >
                  /r/detrans
                </a>{" "}
                community.{" "}
              </span>
            </p>
            <p>
              This page allows you to use both <b>detrans.ai</b> and{" "}
              <b>genderaffirming.ai</b> side-by-side, offering insight into the
              diverse and often conflicting viewpoints surrounding gender
              identity.
            </p>
          </div>
        )}
        {/*
        <div className="prose dark:prose-invert max-w-full">
          <details className="mb- mt-5 cursor-pointer sm:mt-6">
            <summary className="text-m sm:text-base">
              <i>
                Disclaimer: All experiences and perspectives are sourced from
                Reddit and processed by AI.
              </i>
            </summary>
            <div className="p-0 py-0 py-3">
              While Reddit is a platform where real people share personal
              stories, it may also contain bot-generated or misleading content.
              You are encouraged to inspect the original Reddit posts to verify
              the source and context. Please note that{" "}
              {mode === "affirm"
                ? "/r/mtf and /r/ftm are heavily moderated subreddits"
                : "/r/detrans is a heavily moderated subreddit"}
              , but moderation does not guarantee the accuracy or authenticity
              of every post.
            </div>
          </details>
        </div>
         */}

<<<<<<< HEAD
        <Accordion
          type="single"
          collapsible
          className="mt-8 w-full opacity-60 sm:mt-8 dark:opacity-100"
        >
          <AccordionItem
            value="disclaimer"
            className="bg-destructive/5 dark:bg-destructive/20 dark:border-destructive/50 border-destructive overflow-hidden rounded-xl border"
          >
            <AccordionTrigger className="text-destructive px-3 py-3 text-xs font-medium brightness-80 hover:no-underline sm:text-sm dark:brightness-100">
              Disclaimer: Experiences and perspectives on this site are sourced
              from Reddit and processed by AI.
            </AccordionTrigger>
            <AccordionContent className="text-destructive px-3 pb-3 text-xs brightness-80 sm:text-sm dark:brightness-120">
              <div className="max-w-2xl space-y-3">
                <p>
                  While Reddit is a platform where real people share personal
                  stories, it may also contain bot-generated or misleading
                  content. You are encouraged to inspect the original Reddit
                  posts to verify the source and context. Please note that{" "}
                  {mode === "affirm"
                    ? "/r/mtf and /r/ftm are heavily moderated subreddits"
                    : "/r/detrans is a heavily moderated subreddit"}
                  , but moderation does not guarantee the accuracy or
                  authenticity of every post.
                </p>
              </div>
            </AccordionContent>
          </AccordionItem>
        </Accordion>


=======
        <div className="prose- sm:prose-base prose dark:prose-invert mt-8 max-w-full sm:mt-8">
          <h3 className="">Deep Research Mode</h3>
          <p className="mb-0">
            Get a comprehensive answer from generated meta questions which
            approach a topic from different angles.
            <br className="hidden" /> Deep Research is slower and{" "}
            <span className="whitespace-nowrap">non-conversational.</span> For
            chat, leave it off.
          </p>
        </div>
>>>>>>> 6cf52b77
        {/*
        <div className="prose dark:prose-invert mt-8 font-semibold">
          Start with a question below, or ask anything.
        </div>
 */}
        {mode == "detrans" ? (
          <>
            {!bot ? (
              <div className="mt-6">
                <QuestionTabs mode={mode} />
              </div>
            ) : (
              <div className="mt-8">
                <QuestionCategories mode={mode} />
              </div>
            )}
          </>
        ) : (
          <div className="mt-8">
            <QuestionCategories mode={mode} />
          </div>
        )}
        <Accordion type="single" collapsible className="mt-8 w-full">
          <AccordionItem
            value="disclaimer"
            className="dark:bg-destructive/40 bg-destructive/5 border-destructive overflow-hidden rounded-xl border px-4 py-0"
          >
            <AccordionTrigger className="py-3 text-sm !font-normal hover:no-underline dark:text-white dark:opacity-80">
              Experiences and persepectives on this site are sourced from
              Reddit.
            </AccordionTrigger>
            <AccordionContent className="prose dark:prose-invert prose-sm max-w-full pt-0 pb-0">
              <div className="space-y-3">
                <p className="mt-0 pt-0">
                  <b>detrans.ai</b> answers questions about gender from a
                  detrans perspective by finding relevant experiences from the
                  <span>
                    {" "}
                    <a
                      href="https://reddit.com/r/detrans"
                      target="_blank"
                      className="underline"
                    >
                      /r/detrans
                    </a>{" "}
                    community on Reddit.{" "}
                  </span>
                  While Reddit is a platform where real people share personal
                  stories, it may also contain bot-generated or misleading
                  content. You are encouraged to inspect the original Reddit
                  posts to verify the source and context. Please note that{" "}
                  {mode === "affirm"
                    ? "/r/mtf and /r/ftm are heavily moderated subreddits"
                    : "/r/detrans is a heavily moderated subreddit"}
                  , but moderation does not guarantee the accuracy or
                  authenticity of every post.
                </p>
              </div>
            </AccordionContent>
          </AccordionItem>
        </Accordion>

        <div className="mr-16= mt-4 w-full">
          <DonationCard mode={mode} />
        </div>

        {mode === "detrans" && (
          <div className="text-muted-foreground relative flex flex-col text-base italic opacity-90 sm:mt-8 sm:text-lg">
            <div className="relative right-0 z-0 mt-10 block w-[200px] sm:absolute sm:top-16 sm:-right-0 sm:mt-0 sm:w-[250px]">
              <Image
                className=""
                src="/vectorstock_47933493_transparent.png"
                width={300}
                height={300}
                alt="Compassionate love heart"
              />
              <div className="absolute inset-0 dark:bg-black/40"></div>
            </div>

            <p className="mt-8 sm:mt-8">You can set yourself free,</p>
            <p className="mt-1">All you need to do is just be.</p>
            <p className="mt-8">And be sure to mind your thoughts!</p>
            <p className="mt-1">As the mind is like a garden,</p>
            <p className="mt-1">And every thought is a seed.</p>
            <p className="mt-1">We reap what we sow,</p>
            <p className="mt-1">But through this we can grow...</p>

            <div className="mt-8">
              Built by{" "}
              <a
                href="https://x.com/pjamessteven"
                target="_blank"
                className="underline"
              >
                Peter James Steven
              </a>{" "}
              <br className="inline sm:hidden" />
              in Welllington, NZ.
              <br />
              <div className="mt-2 flex items-center sm:mt-1">
                <div>
                  This is an{" "}
                  <a
                    href="https://github.com/pjamessteven/social-project"
                    target="_blank"
                    className="underline"
                  >
                    open-source project
                  </a>
                  .
                </div>
              </div>
              <div className="mt-1 flex items-center">
                The code is available under an MIT license.
              </div>
              <div className="mt-1 flex items-center">
                European language translations{" "}
                <br className="inline sm:hidden" />
                coming soon...
              </div>
              <div className="mt-1 flex items-center">
                Please make a donation if you can,
              </div>
              <div className="mt-1 flex items-center">
                And be kind to each other.
              </div>
            </div>

            {mode === "detrans" && (
              <div className="mt-8">
                <RedditEmbeds mode={"detrans"} />{" "}
              </div>
            )}
          </div>
        )}
      </div>
    </>
  );
}<|MERGE_RESOLUTION|>--- conflicted
+++ resolved
@@ -151,14 +151,14 @@
           </div>
         )}
         {mode === "compare" && (
-          <div className="absolute top-8 right-8 z-0 w-[160px] rotate-45 sm:top-8 sm:-right-24 sm:w-[220px]">
+          <div className="absolute top-4 right-8 z-0 w-[120px] rotate-45 sm:top-8 sm:-right-24 sm:w-[180px]">
             <CompareAnimation />
             <div className="absolute inset-0 dark:bg-black/20"></div>
           </div>
         )}
 
         {mode === "affirm" && (
-          <div className="absolute top-0 right-0 z-0 w-[180px] rotate-15 sm:top-8 sm:right-0 sm:w-[220px]">
+          <div className="absolute top-0 right-0 z-0 w-[120px] rotate-15 sm:top-8 sm:right-0 sm:w-[180px]">
             <AffirmAnimation />
             <div className="absolute inset-0 dark:bg-black/20"></div>
           </div>
@@ -184,13 +184,13 @@
                 I observe the reasons, patterns and truths of why people adopt,
                 inhabit, and ultimately move on from gender identities. My
                 purpose is to share this knowledge to help deconstruct gender
-                concepts and to promote holistic, non-medical approaches to healing
-                gender dysphoria.
+                concepts and to promote holistic, non-medical approaches to
+                healing gender dysphoria.
               </p>
               <p>Could you let me know how I can help?</p>
 
               <div className="grid gap-1">
-                                                <Link
+                <Link
                   prefetch={false}
                   href={
                     "/chat/?starter=" +
@@ -206,7 +206,7 @@
                     <div className="text-muted-foreground hover:text-primary flex cursor-pointer flex-row items-start italic transition-colors">
                       <span className="mr-2 whitespace-nowrap">{"->"}</span>
                       <span className="pr-2">
-                        I pardon my ignorance, but what's up with the lizards?
+                        Excuse my ignorance, but what's up with the lizards?
                       </span>
                     </div>
                   </div>
@@ -367,7 +367,7 @@
                     </div>
                   </div>
                 </Link>
-                                <Link
+                <Link
                   prefetch={false}
                   href={
                     "/chat/?starter=" +
@@ -383,12 +383,12 @@
                     <div className="text-muted-foreground hover:text-primary flex cursor-pointer flex-row items-start italic transition-colors">
                       <span className="mr-2 whitespace-nowrap">{"->"}</span>
                       <span className="pr-2">
-                        I'm wondering if sexual attraction and identity can also change over time
-                      </span>
-                    </div>
-                  </div>
-                </Link>
-
+                        I'm wondering if sexual attraction and identity can also
+                        change over time
+                      </span>
+                    </div>
+                  </div>
+                </Link>
               </div>
 
               {/* 
@@ -456,9 +456,8 @@
               </div>
             </div>
             <p>
-              <b>genderaffirming.ai</b> will affirm your gender identity.
-              It&apos;s powered by insights directly from the online trans
-              community -{" "}
+              <b>genderaffirming.ai</b> is a gender-affirming chatbot. It&apos;s
+              powered by insights directly from the online trans community -{" "}
               <a
                 href="https://reddit.com/r/mtf"
                 target="_blank"
@@ -474,36 +473,31 @@
               >
                 /r/ftm
               </a>
-              . You can use <b>genderaffirming.ai</b> as your own personal
-              gender-affirming AI therapist, or to simply explore concepts and
-              ideas from a trans perspective.{" "}
+              on Reddit. Use it as your own personal gender-affirming AI
+              therapist, or to simply explore concepts and ideas from a trans
+              perspective.{" "}
             </p>
             <p>
-              Please be aware that this site only includes gender-affirming
-              perspectives from people who identify as transgender MTF or FTM.
-              If you would like to explore topics through the lens of those who
-              have detransitioned, see{" "}
+              Please be aware that this site only includes perspectives from
+              people who identify as transgender MTF or FTM. It does not include
+              other perspectives. If you are considering transition, make sure
+              you consider the experiences of those who have detransitioned. See{" "}
               <a
                 href="https://detrans.ai"
                 target="_blank"
                 className="underline"
               >
-                <span>detrans.ai</span>
-              </a>
-              <ExternalLink className="mb-1 ml-1 inline h-3 w-3" />
+                <span>detrans.ai</span>               <ExternalLink className="mb-1 ml-1 inline h-3 w-3" />
+
+              </a>{" "}to explore topics from a detrans perspective.
             </p>
           </div>
         ) : (
           <div className="prose dark:prose-invert mt-8 max-w-full text-base">
             <p>
               Two distinct ways of thinking about gender now exist side-by-side.
-              The mainstream trans perspective sees gender identity as innate
-              and transition as the only ethical path to well-being. The
-              gender-critical detrans perspective sees gender as a social
-              script, believes dysphoria can ease without medical steps, and
-              advocates for non-conformity over stereotypes. Most mainstream
-              voices - including ChatGPT - speak and give advice only from the
-              first perspective.
+              Most mainstream voices - including ChatGPT - speak and give advice
+              only from the first perspective.
             </p>
             <p>
               <a
@@ -513,10 +507,12 @@
               >
                 <b>genderaffirming.ai</b>
               </a>{" "}
-              will affirm and validate your gender identity. It uses OpenAI's{" "}
-              <i>gpt-4o</i> model, which has safety guard-rails on gender
-              topics. It integrates human experiences and insights from the
-              online trans community -{" "}
+              gives answers through the lens of the mainstream trans perspective
+              which sees gender identity as innate and transition as the only
+              ethical path to well-being. It will affirm and validate your
+              gender identity. It uses OpenAI's <i>gpt-4o</i> model, which has
+              safety guard-rails on gender topics. It integrates human
+              experiences and insights from the online trans community -{" "}
               <a
                 href="https://reddit.com/r/mtf"
                 target="_blank"
@@ -543,7 +539,9 @@
                 <b>detrans.ai</b>
               </a>{" "}
               provides a more critical view of gender as it answers questions
-              from a detrans perspective. It uses the Chinese{" "}
+              from a detrans perspective. This lens gives answers which advocate
+              for non-conformity over stereotypes and a a holistic approach to
+              dysphoria that doesn't involve medical steps. It uses the Chinese{" "}
               <i>kimi-k2-instruct</i> model to reduce Western political bias. It
               integrates thoughts and experiences from the online
               <span>
@@ -590,51 +588,18 @@
         </div>
          */}
 
-<<<<<<< HEAD
-        <Accordion
-          type="single"
-          collapsible
-          className="mt-8 w-full opacity-60 sm:mt-8 dark:opacity-100"
-        >
-          <AccordionItem
-            value="disclaimer"
-            className="bg-destructive/5 dark:bg-destructive/20 dark:border-destructive/50 border-destructive overflow-hidden rounded-xl border"
-          >
-            <AccordionTrigger className="text-destructive px-3 py-3 text-xs font-medium brightness-80 hover:no-underline sm:text-sm dark:brightness-100">
-              Disclaimer: Experiences and perspectives on this site are sourced
-              from Reddit and processed by AI.
-            </AccordionTrigger>
-            <AccordionContent className="text-destructive px-3 pb-3 text-xs brightness-80 sm:text-sm dark:brightness-120">
-              <div className="max-w-2xl space-y-3">
-                <p>
-                  While Reddit is a platform where real people share personal
-                  stories, it may also contain bot-generated or misleading
-                  content. You are encouraged to inspect the original Reddit
-                  posts to verify the source and context. Please note that{" "}
-                  {mode === "affirm"
-                    ? "/r/mtf and /r/ftm are heavily moderated subreddits"
-                    : "/r/detrans is a heavily moderated subreddit"}
-                  , but moderation does not guarantee the accuracy or
-                  authenticity of every post.
-                </p>
-              </div>
-            </AccordionContent>
-          </AccordionItem>
-        </Accordion>
-
-
-=======
-        <div className="prose- sm:prose-base prose dark:prose-invert mt-8 max-w-full sm:mt-8">
-          <h3 className="">Deep Research Mode</h3>
-          <p className="mb-0">
-            Get a comprehensive answer from generated meta questions which
-            approach a topic from different angles.
-            <br className="hidden" /> Deep Research is slower and{" "}
-            <span className="whitespace-nowrap">non-conversational.</span> For
-            chat, leave it off.
-          </p>
-        </div>
->>>>>>> 6cf52b77
+        {mode === "detrans" && (
+          <div className="prose- sm:prose-base prose dark:prose-invert mt-8 max-w-full sm:mt-8">
+            <h3 className="">Deep Research Mode</h3>
+            <p className="mb-0">
+              Get a comprehensive answer from generated meta questions which
+              approach a topic from different angles.
+              <br className="hidden" /> Deep Research is slower and{" "}
+              <span className="whitespace-nowrap">non-conversational.</span> For
+              chat, leave it off.
+            </p>
+          </div>
+        )}
         {/*
         <div className="prose dark:prose-invert mt-8 font-semibold">
           Start with a question below, or ask anything.
@@ -748,15 +713,14 @@
                 </div>
               </div>
               <div className="mt-1 flex items-center">
-                The code is available under an MIT license.
+                The code is published under an MIT license.
               </div>
               <div className="mt-1 flex items-center">
-                European language translations{" "}
-                <br className="inline sm:hidden" />
-                coming soon...
+                Translations <br className="inline sm:hidden" />
+                coming soon.
               </div>
               <div className="mt-1 flex items-center">
-                Please make a donation if you can,
+                Please donate if you can,
               </div>
               <div className="mt-1 flex items-center">
                 And be kind to each other.
