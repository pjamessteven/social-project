--- conflicted
+++ resolved
@@ -7,19 +7,11 @@
 const metadata: Metadata = {
   title: "detrans.ai | Talk to 50,000+ detransitioners",
   description:
-<<<<<<< HEAD
-  "Detrans.ai is a chatbot powered by real detrans perspectives and experiences. It's super helpful if you are questioning your gender or thinking about transitioning, for detransition help and advice, as a virtual gender-exploratory therapist, or simply as a gender research tool to understand why some people adopt, inhabit, and let go of gender identities.",
-  openGraph: {
-    title: "detrans.ai | Talk to 50,000+ detransitioners",
-    description:
-    "Detrans.ai is a chatbot powered by real detrans perspectives and experiences. It's super helpful if you are questioning your gender or thinking about transitioning, for detransition help and advice, as a virtual gender-exploratory therapist, or simply as a gender research tool to understand why some people adopt, inhabit, and let go of gender identities.",
-=======
   "Detrans.ai is a chatbot powered by detrans perspectives and experiences. Use detrans.ai if you are thinking about transitioning, as a virtual gender exploratory therapist, for detransition help and advice, or simply as a research tool. You can compare trans and detrans perspectives on the compare page.",
   openGraph: {
     title: "detrans.ai | Talk to 50,000+ detransitioners",
     description:
       "Detrans.ai is a chatbot powered by detrans perspectives and experiences. Use detrans.ai if you are thinking about transitioning, as a virtual gender exploratory therapist, for detransition help and advice, or simply as a research tool. You can compare trans and detrans perspectives on the compare page.",
->>>>>>> 6cf52b77
     url: "https://detrans.ai/",
     images: ["https://detrans.ai/x_card_lg.png"],
     siteName: "detrans.ai",
